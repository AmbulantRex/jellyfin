--- conflicted
+++ resolved
@@ -15,14 +15,10 @@
 COPY . .
 RUN export DOTNET_CLI_TELEMETRY_OPTOUT=1 \
  && dotnet clean \
-<<<<<<< HEAD
- && dotnet publish --configuration release --output /jellyfin Jellyfin.Server
-=======
  && dotnet publish \
     --configuration release \
     --output /jellyfin \
     Jellyfin.Server
->>>>>>> f8dd182e
 
 
 FROM microsoft/dotnet:${DOTNET_VERSION}-runtime
