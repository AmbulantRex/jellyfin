--- conflicted
+++ resolved
@@ -770,11 +770,7 @@
             var displayPreferencesRepo = new SqliteDisplayPreferencesRepository(LoggerFactory, JsonSerializer, ApplicationPaths, FileSystemManager);
             serviceCollection.AddSingleton<IDisplayPreferencesRepository>(displayPreferencesRepo);
 
-<<<<<<< HEAD
-            ItemRepository = new SqliteItemRepository(ServerConfigurationManager, this, JsonSerializer, LoggerFactory, assemblyInfo, LocalizationManager);
-=======
-            ItemRepository = new SqliteItemRepository(ServerConfigurationManager, this, JsonSerializer, LoggerFactory);
->>>>>>> 3d1d2723
+            ItemRepository = new SqliteItemRepository(ServerConfigurationManager, this, JsonSerializer, LoggerFactory, LocalizationManager);
             serviceCollection.AddSingleton<IItemRepository>(ItemRepository);
 
             AuthenticationRepository = GetAuthenticationRepository();
@@ -874,7 +870,8 @@
                 () => SubtitleEncoder,
                 () => MediaSourceManager,
                 ProcessFactory,
-                5000);
+                5000,
+                LocalizationManager);
             serviceCollection.AddSingleton(MediaEncoder);
 
             EncodingManager = new MediaEncoder.EncodingManager(FileSystemManager, LoggerFactory, MediaEncoder, ChapterManager, LibraryManager);
@@ -986,89 +983,6 @@
             return new ImageProcessor(LoggerFactory, ServerConfigurationManager.ApplicationPaths, FileSystemManager, ImageEncoder, () => LibraryManager, () => MediaEncoder);
         }
 
-<<<<<<< HEAD
-        protected virtual FFMpegInstallInfo GetFfmpegInstallInfo()
-        {
-            var info = new FFMpegInstallInfo();
-
-            // Windows builds: http://ffmpeg.zeranoe.com/builds/
-            // Linux builds: http://johnvansickle.com/ffmpeg/
-            // OS X builds: http://ffmpegmac.net/
-            // OS X x64: http://www.evermeet.cx/ffmpeg/
-
-            if (EnvironmentInfo.OperatingSystem == MediaBrowser.Model.System.OperatingSystem.Linux)
-            {
-                info.FFMpegFilename = "ffmpeg";
-                info.FFProbeFilename = "ffprobe";
-                info.ArchiveType = "7z";
-                info.Version = "20170308";
-            }
-            else if (EnvironmentInfo.OperatingSystem == MediaBrowser.Model.System.OperatingSystem.Windows)
-            {
-                info.FFMpegFilename = "ffmpeg.exe";
-                info.FFProbeFilename = "ffprobe.exe";
-                info.Version = "20170308";
-                info.ArchiveType = "7z";
-            }
-            else if (EnvironmentInfo.OperatingSystem == MediaBrowser.Model.System.OperatingSystem.OSX)
-            {
-                info.FFMpegFilename = "ffmpeg";
-                info.FFProbeFilename = "ffprobe";
-                info.ArchiveType = "7z";
-                info.Version = "20170308";
-            }
-
-            return info;
-        }
-
-        protected virtual FFMpegInfo GetFFMpegInfo()
-        {
-            return new FFMpegLoader(ApplicationPaths, FileSystemManager, GetFfmpegInstallInfo())
-                .GetFFMpegInfo(StartupOptions);
-        }
-
-        /// <summary>
-        /// Registers the media encoder.
-        /// </summary>
-        /// <returns>Task.</returns>
-        private void RegisterMediaEncoder(IServiceCollection serviceCollection)
-        {
-            string encoderPath = null;
-            string probePath = null;
-
-            var info = GetFFMpegInfo();
-
-            encoderPath = info.EncoderPath;
-            probePath = info.ProbePath;
-            var hasExternalEncoder = string.Equals(info.Version, "external", StringComparison.OrdinalIgnoreCase);
-
-            var mediaEncoder = new MediaBrowser.MediaEncoding.Encoder.MediaEncoder(
-                LoggerFactory,
-                JsonSerializer,
-                encoderPath,
-                probePath,
-                hasExternalEncoder,
-                ServerConfigurationManager,
-                FileSystemManager,
-                LiveTvManager,
-                IsoManager,
-                LibraryManager,
-                ChannelManager,
-                SessionManager,
-                () => SubtitleEncoder,
-                () => MediaSourceManager,
-                HttpClient,
-                ZipClient,
-                ProcessFactory,
-                5000,
-                LocalizationManager);
-
-            MediaEncoder = mediaEncoder;
-            serviceCollection.AddSingleton(MediaEncoder);
-        }
-
-=======
->>>>>>> 3d1d2723
         /// <summary>
         /// Gets the user repository.
         /// </summary>
