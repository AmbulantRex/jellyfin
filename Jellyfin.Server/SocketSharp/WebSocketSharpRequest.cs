--- conflicted
+++ resolved
@@ -28,33 +28,6 @@
             // HandlerFactoryPath = GetHandlerPathIfAny(UrlPrefixes[0]);
         }
 
-<<<<<<< HEAD
-=======
-        private static string GetHandlerPathIfAny(string listenerUrl)
-        {
-            if (listenerUrl == null)
-            {
-                return null;
-            }
-
-            var pos = listenerUrl.IndexOf("://", StringComparison.OrdinalIgnoreCase);
-            if (pos == -1)
-            {
-                return null;
-            }
-
-            var startHostUrl = listenerUrl.Substring(pos + "://".Length);
-            var endPos = startHostUrl.IndexOf('/', StringComparison.Ordinal);
-            if (endPos == -1)
-            {
-                return null;
-            }
-
-            var endHostUrl = startHostUrl.Substring(endPos + 1);
-            return string.IsNullOrEmpty(endHostUrl) ? null : endHostUrl.TrimEnd('/');
-        }
-
->>>>>>> 25c2267a
         public HttpListenerRequest HttpRequest => request;
 
         public object OriginalRequest => request;
