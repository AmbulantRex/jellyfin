--- conflicted
+++ resolved
@@ -17,15 +17,16 @@
         /// The default value for <see cref="HttpServerPortNumber"/>.
         /// </summary>
         public const int DefaultHttpPort = 8096;
-<<<<<<< HEAD
+
+        /// <summary>
+        /// The default value for <see cref="PublicHttpsPort"/> and <see cref="HttpsPortNumber"/>.
+        /// </summary>
+        public const int DefaultHttpsPort = 8920;
+
+        /// <summary>
+        /// The default port for the management API section.
+        /// </summary>
         public const int DefaultManagementPort = 12000;
-=======
-
-        /// <summary>
-        /// The default value for <see cref="PublicHttpsPort"/> and <see cref="HttpsPortNumber"/>.
-        /// </summary>
->>>>>>> e5cbafdb
-        public const int DefaultHttpsPort = 8920;
 
         private string _baseUrl = string.Empty;
 
