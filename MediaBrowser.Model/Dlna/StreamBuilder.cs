#nullable disable
#pragma warning disable CS1591

using System;
using System.Collections.Generic;
using System.Globalization;
using System.Linq;
using MediaBrowser.Model.Dto;
using MediaBrowser.Model.Entities;
using MediaBrowser.Model.MediaInfo;
using MediaBrowser.Model.Session;
using Microsoft.Extensions.Logging;

namespace MediaBrowser.Model.Dlna
{
    public class StreamBuilder
    {
        // Aliases
        internal const TranscodeReason ContainerReasons = TranscodeReason.ContainerNotSupported | TranscodeReason.ContainerBitrateExceedsLimit;
        internal const TranscodeReason AudioReasons = TranscodeReason.AudioCodecNotSupported | TranscodeReason.AudioBitrateNotSupported | TranscodeReason.AudioChannelsNotSupported | TranscodeReason.AudioProfileNotSupported | TranscodeReason.AudioSampleRateNotSupported | TranscodeReason.SecondaryAudioNotSupported | TranscodeReason.AudioBitDepthNotSupported | TranscodeReason.AudioIsExternal;
        internal const TranscodeReason VideoReasons = TranscodeReason.VideoCodecNotSupported | TranscodeReason.VideoResolutionNotSupported | TranscodeReason.AnamorphicVideoNotSupported | TranscodeReason.InterlacedVideoNotSupported | TranscodeReason.VideoBitDepthNotSupported | TranscodeReason.VideoBitrateNotSupported | TranscodeReason.VideoFramerateNotSupported | TranscodeReason.VideoLevelNotSupported | TranscodeReason.RefFramesNotSupported;
        internal const TranscodeReason DirectStreamReasons = AudioReasons | TranscodeReason.ContainerNotSupported;

        private readonly ILogger _logger;
        private readonly ITranscoderSupport _transcoderSupport;

        public StreamBuilder(ITranscoderSupport transcoderSupport, ILogger logger)
        {
            _transcoderSupport = transcoderSupport;
            _logger = logger;
        }

        public StreamBuilder(ILogger<StreamBuilder> logger)
            : this(new FullTranscoderSupport(), logger)
        {
        }

        public StreamInfo BuildAudioItem(AudioOptions options)
        {
            ValidateAudioInput(options);

            var mediaSources = new List<MediaSourceInfo>();
            foreach (MediaSourceInfo i in options.MediaSources)
            {
                if (string.IsNullOrEmpty(options.MediaSourceId) ||
                    string.Equals(i.Id, options.MediaSourceId, StringComparison.OrdinalIgnoreCase))
                {
                    mediaSources.Add(i);
                }
            }

            var streams = new List<StreamInfo>();
            foreach (MediaSourceInfo i in mediaSources)
            {
                StreamInfo streamInfo = BuildAudioItem(i, options);
                if (streamInfo != null)
                {
                    streams.Add(streamInfo);
                }
            }

            foreach (StreamInfo stream in streams)
            {
                stream.DeviceId = options.DeviceId;
                stream.DeviceProfileId = options.Profile.Id;
            }

            return GetOptimalStream(streams, options.GetMaxBitrate(true) ?? 0);
        }

        public StreamInfo BuildVideoItem(VideoOptions options)
        {
            ValidateInput(options);

            var mediaSources = new List<MediaSourceInfo>();
            foreach (MediaSourceInfo i in options.MediaSources)
            {
                if (string.IsNullOrEmpty(options.MediaSourceId) ||
                    string.Equals(i.Id, options.MediaSourceId, StringComparison.OrdinalIgnoreCase))
                {
                    mediaSources.Add(i);
                }
            }

            var streams = new List<StreamInfo>();
            foreach (MediaSourceInfo i in mediaSources)
            {
                var streamInfo = BuildVideoItem(i, options);
                if (streamInfo != null)
                {
                    streams.Add(streamInfo);
                }
            }

            foreach (StreamInfo stream in streams)
            {
                stream.DeviceId = options.DeviceId;
                stream.DeviceProfileId = options.Profile.Id;
            }

            return GetOptimalStream(streams, options.GetMaxBitrate(false) ?? 0);
        }

        private static StreamInfo GetOptimalStream(List<StreamInfo> streams, long maxBitrate)
            => SortMediaSources(streams, maxBitrate).FirstOrDefault();

        private static IOrderedEnumerable<StreamInfo> SortMediaSources(List<StreamInfo> streams, long maxBitrate)
        {
            return streams.OrderBy(i =>
            {
                // Nothing beats direct playing a file
                if (i.PlayMethod == PlayMethod.DirectPlay && i.MediaSource.Protocol == MediaProtocol.File)
                {
                    return 0;
                }

                return 1;
            }).ThenBy(i =>
            {
                switch (i.PlayMethod)
                {
                    // Let's assume direct streaming a file is just as desirable as direct playing a remote url
                    case PlayMethod.DirectStream:
                    case PlayMethod.DirectPlay:
                        return 0;
                    default:
                        return 1;
                }
            }).ThenBy(i =>
            {
                switch (i.MediaSource.Protocol)
                {
                    case MediaProtocol.File:
                        return 0;
                    default:
                        return 1;
                }
            }).ThenBy(i =>
            {
                if (maxBitrate > 0)
                {
                    if (i.MediaSource.Bitrate.HasValue)
                    {
                        return Math.Abs(i.MediaSource.Bitrate.Value - maxBitrate);
                    }
                }

                return 0;
            }).ThenBy(streams.IndexOf);
        }

        private static TranscodeReason GetTranscodeReasonForFailedCondition(ProfileCondition condition)
        {
            switch (condition.Property)
            {
                case ProfileConditionValue.AudioBitrate:
                    return TranscodeReason.AudioBitrateNotSupported;

                case ProfileConditionValue.AudioChannels:
                    return TranscodeReason.AudioChannelsNotSupported;

                case ProfileConditionValue.AudioProfile:
                    return TranscodeReason.AudioProfileNotSupported;

                case ProfileConditionValue.AudioSampleRate:
                    return TranscodeReason.AudioSampleRateNotSupported;

                case ProfileConditionValue.Has64BitOffsets:
                    // TODO
                    return 0;

                case ProfileConditionValue.Height:
                    return TranscodeReason.VideoResolutionNotSupported;

                case ProfileConditionValue.IsAnamorphic:
                    return TranscodeReason.AnamorphicVideoNotSupported;

                case ProfileConditionValue.IsAvc:
                    // TODO
                    return 0;

                case ProfileConditionValue.IsInterlaced:
                    return TranscodeReason.InterlacedVideoNotSupported;

                case ProfileConditionValue.IsSecondaryAudio:
                    return TranscodeReason.SecondaryAudioNotSupported;

                case ProfileConditionValue.NumAudioStreams:
                    // TODO
                    return 0;

                case ProfileConditionValue.NumVideoStreams:
                    // TODO
                    return 0;

                case ProfileConditionValue.PacketLength:
                    // TODO
                    return 0;

                case ProfileConditionValue.RefFrames:
                    return TranscodeReason.RefFramesNotSupported;

                case ProfileConditionValue.VideoBitDepth:
                    return TranscodeReason.VideoBitDepthNotSupported;

                case ProfileConditionValue.AudioBitDepth:
                    return TranscodeReason.AudioBitDepthNotSupported;

                case ProfileConditionValue.VideoBitrate:
                    return TranscodeReason.VideoBitrateNotSupported;

                case ProfileConditionValue.VideoCodecTag:
                    return TranscodeReason.VideoCodecNotSupported;

                case ProfileConditionValue.VideoFramerate:
                    return TranscodeReason.VideoFramerateNotSupported;

                case ProfileConditionValue.VideoLevel:
                    return TranscodeReason.VideoLevelNotSupported;

                case ProfileConditionValue.VideoProfile:
                    return TranscodeReason.VideoProfileNotSupported;

                case ProfileConditionValue.VideoTimestamp:
                    // TODO
                    return 0;

                case ProfileConditionValue.Width:
                    return TranscodeReason.VideoResolutionNotSupported;

                default:
                    return 0;
            }
        }

        public static string NormalizeMediaSourceFormatIntoSingleContainer(string inputContainer, DeviceProfile profile, DlnaProfileType type, DirectPlayProfile playProfile = null)
        {
            if (string.IsNullOrEmpty(inputContainer))
            {
                return null;
            }

            var formats = ContainerProfile.SplitValue(inputContainer);

            if (profile != null)
            {
                var playProfiles = playProfile == null ? profile.DirectPlayProfiles : new[] { playProfile };
                foreach (var format in formats)
                {
                    foreach (var directPlayProfile in playProfiles)
                    {
                        if (directPlayProfile.Type == type
                            && directPlayProfile.SupportsContainer(format))
                        {
                            return format;
                        }
                    }
                }
            }

            return formats[0];
        }

        private StreamInfo BuildAudioItem(MediaSourceInfo item, AudioOptions options)
        {
            StreamInfo playlistItem = new StreamInfo
            {
                ItemId = options.ItemId,
                MediaType = DlnaProfileType.Audio,
                MediaSource = item,
                RunTimeTicks = item.RunTimeTicks,
                Context = options.Context,
                DeviceProfile = options.Profile
            };

            if (options.ForceDirectPlay)
            {
                playlistItem.PlayMethod = PlayMethod.DirectPlay;
                playlistItem.Container = NormalizeMediaSourceFormatIntoSingleContainer(item.Container, options.Profile, DlnaProfileType.Audio);
                return playlistItem;
            }

            if (options.ForceDirectStream)
            {
                playlistItem.PlayMethod = PlayMethod.DirectStream;
                playlistItem.Container = NormalizeMediaSourceFormatIntoSingleContainer(item.Container, options.Profile, DlnaProfileType.Audio);
                return playlistItem;
            }

            var audioStream = item.GetDefaultAudioStream(null);

            var directPlayInfo = GetAudioDirectPlayProfile(item, audioStream, options);

            var directPlayMethod = directPlayInfo.PlayMethod;
            var transcodeReasons = directPlayInfo.TranscodeReasons;

            int? inputAudioChannels = audioStream?.Channels;
            int? inputAudioBitrate = audioStream?.BitDepth;
            int? inputAudioSampleRate = audioStream?.SampleRate;
            int? inputAudioBitDepth = audioStream?.BitDepth;

            if (directPlayMethod.HasValue)
            {
                var profile = options.Profile;
                var audioFailureConditions = GetProfileConditionsForAudio(profile.CodecProfiles, item.Container, audioStream?.Codec, inputAudioChannels, inputAudioBitrate, inputAudioSampleRate, inputAudioBitDepth, true);
                var audioFailureReasons = AggregateFailureConditions(item, profile, "AudioCodecProfile", audioFailureConditions);
                transcodeReasons |= audioFailureReasons;

                if (audioFailureReasons == 0)
                {
                    playlistItem.PlayMethod = directPlayMethod.Value;
                    playlistItem.Container = NormalizeMediaSourceFormatIntoSingleContainer(item.Container, options.Profile, DlnaProfileType.Audio, directPlayInfo.Profile);

                    return playlistItem;
                }
            }

            TranscodingProfile transcodingProfile = null;
            foreach (var i in options.Profile.TranscodingProfiles)
            {
                if (i.Type == playlistItem.MediaType
                    && i.Context == options.Context
                    && _transcoderSupport.CanEncodeToAudioCodec(i.AudioCodec ?? i.Container))
                {
                    transcodingProfile = i;
                    break;
                }
            }

            if (transcodingProfile != null)
            {
                if (!item.SupportsTranscoding)
                {
                    return null;
                }

                SetStreamInfoOptionsFromTranscodingProfile(item, playlistItem, transcodingProfile);

                var audioTranscodingConditions = GetProfileConditionsForAudio(options.Profile.CodecProfiles, transcodingProfile.Container, transcodingProfile.AudioCodec, inputAudioChannels, inputAudioBitrate, inputAudioSampleRate, inputAudioBitDepth, false).ToArray();
                ApplyTranscodingConditions(playlistItem, audioTranscodingConditions, null, true, true);

                // Honor requested max channels
                playlistItem.GlobalMaxAudioChannels = options.MaxAudioChannels;

                var configuredBitrate = options.GetMaxBitrate(true);

                long transcodingBitrate = options.AudioTranscodingBitrate ??
                    (options.Context == EncodingContext.Streaming ? options.Profile.MusicStreamingTranscodingBitrate : null) ??
                    configuredBitrate ??
                    128000;

                if (configuredBitrate.HasValue)
                {
                    transcodingBitrate = Math.Min(configuredBitrate.Value, transcodingBitrate);
                }

                var longBitrate = Math.Min(transcodingBitrate, playlistItem.AudioBitrate ?? transcodingBitrate);
                playlistItem.AudioBitrate = longBitrate > int.MaxValue ? int.MaxValue : Convert.ToInt32(longBitrate);
            }

            playlistItem.TranscodeReasons = transcodeReasons;
            return playlistItem;
        }

        private (DirectPlayProfile Profile, PlayMethod? PlayMethod, TranscodeReason TranscodeReasons) GetAudioDirectPlayProfile(MediaSourceInfo item, MediaStream audioStream, AudioOptions options)
        {
            var directPlayProfile = options.Profile.DirectPlayProfiles
                .FirstOrDefault(x => x.Type == DlnaProfileType.Audio && IsAudioDirectPlaySupported(x, item, audioStream));

            if (directPlayProfile == null)
            {
                _logger.LogDebug(
                    "Profile: {0}, No audio direct play profiles found for {1} with codec {2}",
                    options.Profile.Name ?? "Unknown Profile",
                    item.Path ?? "Unknown path",
                    audioStream.Codec ?? "Unknown codec");

                return (null, null, GetTranscodeReasonsFromDirectPlayProfile(item, null, audioStream, options.Profile.DirectPlayProfiles));
            }

            var playMethods = new List<PlayMethod>();
            TranscodeReason transcodeReasons = 0;

            // The profile describes what the device supports
            // If device requirements are satisfied then allow both direct stream and direct play
            if (item.SupportsDirectPlay)
            {
                if (IsItemBitrateEligibleForDirectPlayback(item, options.GetMaxBitrate(true) ?? 0, PlayMethod.DirectPlay))
                {
                    if (options.EnableDirectPlay)
                    {
                        return (directPlayProfile, PlayMethod.DirectPlay, 0);
                    }
                }
                else
                {
                    transcodeReasons |= TranscodeReason.ContainerBitrateExceedsLimit;
                }
            }

            // While options takes the network and other factors into account. Only applies to direct stream
            if (item.SupportsDirectStream)
            {
                if (IsItemBitrateEligibleForDirectPlayback(item, options.GetMaxBitrate(true) ?? 0, PlayMethod.DirectStream))
                {
                    if (options.EnableDirectStream)
                    {
                        return (directPlayProfile, PlayMethod.DirectStream, transcodeReasons);
                    }
                }
                else
                {
                    transcodeReasons |= TranscodeReason.ContainerBitrateExceedsLimit;
                }
            }

            return (directPlayProfile, null, transcodeReasons);
        }

        private static TranscodeReason GetTranscodeReasonsFromDirectPlayProfile(MediaSourceInfo item, MediaStream videoStream, MediaStream audioStream, IEnumerable<DirectPlayProfile> directPlayProfiles)
        {
            var mediaType = videoStream == null ? DlnaProfileType.Audio : DlnaProfileType.Video;

            var containerSupported = false;
            var audioSupported = false;
            var videoSupported = false;
            TranscodeReason reasons = 0;

            foreach (var profile in directPlayProfiles)
            {
                // Check container type
                if (profile.Type == mediaType && profile.SupportsContainer(item.Container))
                {
                    containerSupported = true;

                    videoSupported = videoStream != null && profile.SupportsVideoCodec(videoStream.Codec);

                    audioSupported = audioStream != null && profile.SupportsAudioCodec(audioStream.Codec);

                    if (videoSupported && audioSupported)
                    {
                        break;
                    }
                }
            }

            var list = new List<TranscodeReason>();
            if (!containerSupported)
            {
                reasons |= TranscodeReason.ContainerNotSupported;
            }

            if (videoStream != null && !videoSupported)
            {
                reasons |= TranscodeReason.VideoCodecNotSupported;
            }

            if (audioStream != null && !audioSupported)
            {
                reasons |= TranscodeReason.AudioCodecNotSupported;
            }

            return reasons;
        }

        private static int? GetDefaultSubtitleStreamIndex(MediaSourceInfo item, SubtitleProfile[] subtitleProfiles)
        {
            int highestScore = -1;

            foreach (var stream in item.MediaStreams)
            {
                if (stream.Type == MediaStreamType.Subtitle
                    && stream.Score.HasValue
                    && stream.Score.Value > highestScore)
                {
                    highestScore = stream.Score.Value;
                }
            }

            var topStreams = new List<MediaStream>();
            foreach (var stream in item.MediaStreams)
            {
                if (stream.Type == MediaStreamType.Subtitle && stream.Score.HasValue && stream.Score.Value == highestScore)
                {
                    topStreams.Add(stream);
                }
            }

            // If multiple streams have an equal score, try to pick the most efficient one
            if (topStreams.Count > 1)
            {
                foreach (var stream in topStreams)
                {
                    foreach (var profile in subtitleProfiles)
                    {
                        if (profile.Method == SubtitleDeliveryMethod.External && string.Equals(profile.Format, stream.Codec, StringComparison.OrdinalIgnoreCase))
                        {
                            return stream.Index;
                        }
                    }
                }
            }

            // If no optimization panned out, just use the original default
            return item.DefaultSubtitleStreamIndex;
        }

        private static void SetStreamInfoOptionsFromTranscodingProfile(MediaSourceInfo item, StreamInfo playlistItem, TranscodingProfile transcodingProfile)
        {
            var container = transcodingProfile.Container;
            var protocol = transcodingProfile.Protocol;

            item.TranscodingContainer = container;
            item.TranscodingSubProtocol = protocol;

            if (playlistItem.PlayMethod == PlayMethod.Transcode)
            {
                playlistItem.Container = container;
                playlistItem.SubProtocol = protocol;
            }

            playlistItem.TranscodeSeekInfo = transcodingProfile.TranscodeSeekInfo;
            if (!string.IsNullOrEmpty(transcodingProfile.MaxAudioChannels)
                && int.TryParse(transcodingProfile.MaxAudioChannels, NumberStyles.Any, CultureInfo.InvariantCulture, out int transcodingMaxAudioChannels))
            {
                playlistItem.TranscodingMaxAudioChannels = transcodingMaxAudioChannels;
            }

            playlistItem.EstimateContentLength = transcodingProfile.EstimateContentLength;

            playlistItem.CopyTimestamps = transcodingProfile.CopyTimestamps;
            playlistItem.EnableSubtitlesInManifest = transcodingProfile.EnableSubtitlesInManifest;
            playlistItem.EnableMpegtsM2TsMode = transcodingProfile.EnableMpegtsM2TsMode;

            playlistItem.BreakOnNonKeyFrames = transcodingProfile.BreakOnNonKeyFrames;

            if (transcodingProfile.MinSegments > 0)
            {
                playlistItem.MinSegments = transcodingProfile.MinSegments;
            }

            if (transcodingProfile.SegmentLength > 0)
            {
                playlistItem.SegmentLength = transcodingProfile.SegmentLength;
            }
        }

        private static void SetStreamInfoOptionsFromDirectPlayProfile(VideoOptions options, MediaSourceInfo item, StreamInfo playlistItem, DirectPlayProfile directPlayProfile)
        {
            var container = NormalizeMediaSourceFormatIntoSingleContainer(item.Container, options.Profile, DlnaProfileType.Video, directPlayProfile);
            var protocol = "http";

            item.TranscodingContainer = container;
            item.TranscodingSubProtocol = protocol;

            playlistItem.Container = container;
            playlistItem.SubProtocol = protocol;

            playlistItem.VideoCodecs = new[] { item.VideoStream.Codec };
            playlistItem.AudioCodecs = ContainerProfile.SplitValue(directPlayProfile.AudioCodec);
        }

        private StreamInfo BuildVideoItem(MediaSourceInfo item, VideoOptions options)
        {
            if (item == null)
            {
                throw new ArgumentNullException(nameof(item));
            }

            StreamInfo playlistItem = new StreamInfo
            {
                ItemId = options.ItemId,
                MediaType = DlnaProfileType.Video,
                MediaSource = item,
                RunTimeTicks = item.RunTimeTicks,
                Context = options.Context,
                DeviceProfile = options.Profile
            };

            playlistItem.SubtitleStreamIndex = options.SubtitleStreamIndex ?? GetDefaultSubtitleStreamIndex(item, options.Profile.SubtitleProfiles);
            var subtitleStream = playlistItem.SubtitleStreamIndex.HasValue ? item.GetMediaStream(MediaStreamType.Subtitle, playlistItem.SubtitleStreamIndex.Value) : null;

            var audioStream = item.GetDefaultAudioStream(options.AudioStreamIndex ?? item.DefaultAudioStreamIndex);
            if (audioStream != null)
            {
                playlistItem.AudioStreamIndex = audioStream.Index;
            }

            // Collect candidate audio streams
            IEnumerable<MediaStream> candidateAudioStreams = audioStream == null ? Array.Empty<MediaStream>() : new[] { audioStream };
            if (!options.AudioStreamIndex.HasValue || options.AudioStreamIndex < 0)
            {
                if (audioStream?.IsDefault == true)
                {
                    candidateAudioStreams = item.MediaStreams.Where(stream => stream.Type == MediaStreamType.Audio && stream.IsDefault);
                }
                else
                {
                    candidateAudioStreams = item.MediaStreams.Where(stream => stream.Type == MediaStreamType.Audio && stream.Language == audioStream?.Language);
                }
            }

            candidateAudioStreams = candidateAudioStreams.ToArray();

            var videoStream = item.VideoStream;

            var directPlayBitrateEligibility = IsBitrateEligibleForDirectPlayback(item, options.GetMaxBitrate(false) ?? 0, options, PlayMethod.DirectPlay);
            var directStreamBitrateEligibility = IsBitrateEligibleForDirectPlayback(item, options.GetMaxBitrate(false) ?? 0, options, PlayMethod.DirectStream);
            bool isEligibleForDirectPlay = options.EnableDirectPlay && (options.ForceDirectPlay || directPlayBitrateEligibility == 0);
            bool isEligibleForDirectStream = options.EnableDirectStream && (options.ForceDirectStream || directStreamBitrateEligibility == 0);
            var transcodeReasons = directPlayBitrateEligibility | directStreamBitrateEligibility;

            _logger.LogDebug(
                "Profile: {0}, Path: {1}, isEligibleForDirectPlay: {2}, isEligibleForDirectStream: {3}",
                options.Profile.Name ?? "Unknown Profile",
                item.Path ?? "Unknown path",
                isEligibleForDirectPlay,
                isEligibleForDirectStream);

            DirectPlayProfile directPlayProfile = null;
            if (isEligibleForDirectPlay || isEligibleForDirectStream)
            {
                // See if it can be direct played
                var directPlayInfo = GetVideoDirectPlayProfile(options, item, videoStream, audioStream, candidateAudioStreams, subtitleStream, isEligibleForDirectPlay, isEligibleForDirectStream);
                var directPlay = directPlayInfo.PlayMethod;
                transcodeReasons |= directPlayInfo.TranscodeReasons;

                if (directPlay.HasValue)
                {
                    directPlayProfile = directPlayInfo.Profile;
                    playlistItem.PlayMethod = directPlay.Value;
                    playlistItem.Container = NormalizeMediaSourceFormatIntoSingleContainer(item.Container, options.Profile, DlnaProfileType.Video, directPlayProfile);
                    playlistItem.VideoCodecs = new[] { videoStream.Codec };

                    if (directPlay == PlayMethod.DirectPlay)
                    {
                        playlistItem.SubProtocol = "http";

                        var audioStreamIndex = directPlayInfo.AudioStreamIndex ?? audioStream?.Index;
                        if (audioStreamIndex.HasValue)
                        {
                            playlistItem.AudioStreamIndex = audioStreamIndex;
                            playlistItem.AudioCodecs = new[] { item.GetMediaStream(MediaStreamType.Audio, audioStreamIndex.Value)?.Codec };
                        }
                    }
                    else if (directPlay == PlayMethod.DirectStream)
                    {
                        playlistItem.AudioStreamIndex = audioStream?.Index;
                        if (audioStream != null)
                        {
                            playlistItem.AudioCodecs = ContainerProfile.SplitValue(directPlayProfile.AudioCodec);
                        }

                        SetStreamInfoOptionsFromDirectPlayProfile(options, item, playlistItem, directPlayProfile);
                        BuildStreamVideoItem(playlistItem, options, item, videoStream, audioStream, candidateAudioStreams, directPlayProfile.Container, directPlayProfile.VideoCodec, directPlayProfile.AudioCodec);
                    }

                    if (subtitleStream != null)
                    {
                        var subtitleProfile = GetSubtitleProfile(item, subtitleStream, options.Profile.SubtitleProfiles, directPlay.Value, _transcoderSupport, directPlayProfile.Container, null);

                        playlistItem.SubtitleDeliveryMethod = subtitleProfile.Method;
                        playlistItem.SubtitleFormat = subtitleProfile.Format;
                    }
                }

                _logger.LogDebug(
                    "DirectPlay Result for Profile: {0}, Path: {1}, PlayMethod: {2}, AudioStreamIndex: {3}, SubtitleStreamIndex: {4}, Reasons: {5}",
                    options.Profile.Name ?? "Anonymous Profile",
                    item.Path ?? "Unknown path",
                    directPlayInfo.PlayMethod,
                    directPlayInfo.AudioStreamIndex ?? audioStream?.Index,
                    playlistItem.SubtitleStreamIndex,
                    directPlayInfo.TranscodeReasons);
            }

            playlistItem.TranscodeReasons = transcodeReasons;

            if (playlistItem.PlayMethod != PlayMethod.DirectStream && playlistItem.PlayMethod != PlayMethod.DirectPlay)
            {
                // Can't direct play, find the transcoding profile
                // If we do this for direct-stream we will overwrite the info
                var transcodingProfile = GetVideoTranscodeProfile(item, options, videoStream, audioStream, candidateAudioStreams, subtitleStream, playlistItem);
                if (transcodingProfile != null)
                {
                    SetStreamInfoOptionsFromTranscodingProfile(item, playlistItem, transcodingProfile);

                    BuildStreamVideoItem(playlistItem, options, item, videoStream, audioStream, candidateAudioStreams, transcodingProfile.Container, transcodingProfile.VideoCodec, transcodingProfile.AudioCodec);

                    playlistItem.PlayMethod = PlayMethod.Transcode;

                    if (subtitleStream != null)
                    {
                        var subtitleProfile = GetSubtitleProfile(item, subtitleStream, options.Profile.SubtitleProfiles, PlayMethod.Transcode, _transcoderSupport, transcodingProfile.Container, transcodingProfile.Protocol);

                        playlistItem.SubtitleDeliveryMethod = subtitleProfile.Method;
                        playlistItem.SubtitleFormat = subtitleProfile.Format;
                        playlistItem.SubtitleCodecs = new[] { subtitleProfile.Format };
                    }

                    if ((playlistItem.TranscodeReasons & (VideoReasons | TranscodeReason.ContainerBitrateExceedsLimit)) != 0)
                    {
                        ApplyTranscodingConditions(playlistItem, transcodingProfile.Conditions, null, true, true);
                    }
                }
            }

            _logger.LogInformation(
                "StreamBuilder.BuildVideoItem( Profile={0}, Path={1}, AudioStreamIndex={2}, SubtitleStreamIndex={3} ) => ( PlayMethod={4}, TranscodeReason={5} ) {6}",
                options.Profile.Name ?? "Anonymous Profile",
                item.Path ?? "Unknown path",
                options.AudioStreamIndex,
                options.SubtitleStreamIndex,
                playlistItem.PlayMethod,
                playlistItem.TranscodeReasons,
                playlistItem.ToUrl("media:", "<token>"));

            item.Container = NormalizeMediaSourceFormatIntoSingleContainer(item.Container, options.Profile, DlnaProfileType.Video, directPlayProfile);
            return playlistItem;
        }

        private TranscodingProfile GetVideoTranscodeProfile(MediaSourceInfo item, VideoOptions options, MediaStream videoStream, MediaStream audioStream, IEnumerable<MediaStream> candidateAudioStreams, MediaStream subtitleStream, StreamInfo playlistItem)
        {
            if (!(item.SupportsTranscoding || item.SupportsDirectStream))
            {
                return null;
            }

            var transcodingProfiles = options.Profile.TranscodingProfiles
                .Where(i => i.Type == playlistItem.MediaType && i.Context == options.Context);

            if (options.AllowVideoStreamCopy)
            {
                // prefer direct copy profile
                float videoFramerate = videoStream == null ? 0 : videoStream.AverageFrameRate ?? videoStream.AverageFrameRate ?? 0;
                TransportStreamTimestamp? timestamp = videoStream == null ? TransportStreamTimestamp.None : item.Timestamp;
                int? numAudioStreams = item.GetStreamCount(MediaStreamType.Audio);
                int? numVideoStreams = item.GetStreamCount(MediaStreamType.Video);

                transcodingProfiles = transcodingProfiles.ToLookup(transcodingProfile =>
                {
                    var videoCodecs = ContainerProfile.SplitValue(transcodingProfile.VideoCodec);

                    if (ContainerProfile.ContainsContainer(videoCodecs, item.VideoStream?.Codec))
                    {
                        var videoCodec = transcodingProfile.VideoCodec;
                        var container = transcodingProfile.Container;
                        var appliedVideoConditions = options.Profile.CodecProfiles
                            .Where(i => i.Type == CodecType.Video &&
                                i.ContainsAnyCodec(videoCodec, container) &&
                                i.ApplyConditions.All(applyCondition => ConditionProcessor.IsVideoConditionSatisfied(applyCondition, videoStream?.Width, videoStream?.Height, videoStream?.BitDepth, videoStream?.BitRate, videoStream?.Profile, videoStream?.Level, videoFramerate, videoStream?.PacketLength, timestamp, videoStream?.IsAnamorphic, videoStream?.IsInterlaced, videoStream?.RefFrames, numVideoStreams, numAudioStreams, videoStream?.CodecTag, videoStream?.IsAVC)))
                            .Select(i =>
                                i.Conditions.All(condition => ConditionProcessor.IsVideoConditionSatisfied(condition, videoStream?.Width, videoStream?.Height, videoStream?.BitDepth, videoStream?.BitRate, videoStream?.Profile, videoStream?.Level, videoFramerate, videoStream?.PacketLength, timestamp, videoStream?.IsAnamorphic, videoStream?.IsInterlaced, videoStream?.RefFrames, numVideoStreams, numAudioStreams, videoStream?.CodecTag, videoStream?.IsAVC)));

                        // An empty appliedVideoConditions means that the codec has no conditions for the current video stream
                        var conditionsSatisfied = appliedVideoConditions.All(satisfied => satisfied);
                        return conditionsSatisfied ? 1 : 2;
                    }

                    return 3;
                })
                .OrderBy(lookup => lookup.Key)
                .SelectMany(lookup => lookup);
            }

            return transcodingProfiles.FirstOrDefault();
        }

        private void BuildStreamVideoItem(StreamInfo playlistItem, VideoOptions options, MediaSourceInfo item, MediaStream videoStream, MediaStream audioStream, IEnumerable<MediaStream> candidateAudioStreams, string container, string videoCodec, string audioCodec)
        {
<<<<<<< HEAD
=======
            // Prefer matching video codecs
>>>>>>> 3ea67374
            var videoCodecs = ContainerProfile.SplitValue(videoCodec);
            var directVideoCodec = ContainerProfile.ContainsContainer(videoCodecs, videoStream?.Codec) ? videoStream?.Codec : null;
            if (directVideoCodec != null)
            {
                // merge directVideoCodec to videoCodecs
                Array.Resize(ref videoCodecs, videoCodecs.Length + 1);
                videoCodecs[^1] = directVideoCodec;
            }

            playlistItem.VideoCodecs = videoCodecs;

            // Copy video codec options as a starting point, this applies to transcode and direct-stream
            playlistItem.MaxFramerate = videoStream?.AverageFrameRate;
            var qualifier = videoStream?.Codec;
            if (videoStream?.Level != null)
            {
                playlistItem.SetOption(qualifier, "level", videoStream.Level.Value.ToString(CultureInfo.InvariantCulture));
            }

            if (videoStream?.BitDepth != null)
            {
                playlistItem.SetOption(qualifier, "videobitdepth", videoStream.BitDepth.Value.ToString(CultureInfo.InvariantCulture));
            }

            if (!string.IsNullOrEmpty(videoStream?.Profile))
            {
                playlistItem.SetOption(qualifier, "profile", videoStream.Profile.ToLowerInvariant());
            }

            if (videoStream != null && videoStream.Level != 0)
            {
                playlistItem.SetOption(qualifier, "level", videoStream.Level.ToString());
            }

            // Prefer matching audio codecs, could do better here
            var audioCodecs = ContainerProfile.SplitValue(audioCodec);
            var directAudioStream = candidateAudioStreams.FirstOrDefault(stream => ContainerProfile.ContainsContainer(audioCodecs, stream.Codec));
            playlistItem.AudioCodecs = audioCodecs;
            if (directAudioStream != null)
            {
                audioStream = directAudioStream;
                playlistItem.AudioStreamIndex = audioStream.Index;
                playlistItem.AudioCodecs = new[] { audioStream.Codec };

                // Copy matching audio codec options
                playlistItem.AudioSampleRate = audioStream.SampleRate;
                playlistItem.SetOption(qualifier, "audiochannels", audioStream.Channels.ToString());

                if (!string.IsNullOrEmpty(audioStream.Profile))
                {
                    playlistItem.SetOption(audioStream.Codec, "profile", audioStream.Profile.ToLowerInvariant());
                }

                if (audioStream.Level != 0)
                {
                    playlistItem.SetOption(audioStream.Codec, "level", audioStream.Level.ToString());
                }
            }

            int? width = videoStream?.Width;
            int? height = videoStream?.Height;
            int? bitDepth = videoStream?.BitDepth;
            int? videoBitrate = videoStream?.BitRate;
            double? videoLevel = videoStream?.Level;
            string videoProfile = videoStream?.Profile;
            float videoFramerate = videoStream == null ? 0 : videoStream.AverageFrameRate ?? videoStream.AverageFrameRate ?? 0;
            bool? isAnamorphic = videoStream?.IsAnamorphic;
            bool? isInterlaced = videoStream?.IsInterlaced;
            string videoCodecTag = videoStream?.CodecTag;
            bool? isAvc = videoStream?.IsAVC;

            TransportStreamTimestamp? timestamp = videoStream == null ? TransportStreamTimestamp.None : item.Timestamp;
            int? packetLength = videoStream?.PacketLength;
            int? refFrames = videoStream?.RefFrames;

            int? numAudioStreams = item.GetStreamCount(MediaStreamType.Audio);
            int? numVideoStreams = item.GetStreamCount(MediaStreamType.Video);

            var appliedVideoConditions = options.Profile.CodecProfiles
                .Where(i => i.Type == CodecType.Video &&
                    i.ContainsAnyCodec(videoCodec, container) &&
                    i.ApplyConditions.All(applyCondition => ConditionProcessor.IsVideoConditionSatisfied(applyCondition, width, height, bitDepth, videoBitrate, videoProfile, videoLevel, videoFramerate, packetLength, timestamp, isAnamorphic, isInterlaced, refFrames, numVideoStreams, numAudioStreams, videoCodecTag, isAvc)));
            var isFirstAppliedCodecProfile = true;
            foreach (var i in appliedVideoConditions)
            {
                var transcodingVideoCodecs = ContainerProfile.SplitValue(videoCodec);
                foreach (var transcodingVideoCodec in transcodingVideoCodecs)
                {
                    if (i.ContainsAnyCodec(transcodingVideoCodec, container))
                    {
                        ApplyTranscodingConditions(playlistItem, i.Conditions, transcodingVideoCodec, true, isFirstAppliedCodecProfile);
                        isFirstAppliedCodecProfile = false;
                        continue;
                    }
                }
            }

            // Honor requested max channels
            playlistItem.GlobalMaxAudioChannels = options.MaxAudioChannels;

            int audioBitrate = GetAudioBitrate(options.GetMaxBitrate(false) ?? 0, playlistItem.TargetAudioCodec, audioStream, playlistItem);
            playlistItem.AudioBitrate = Math.Min(playlistItem.AudioBitrate ?? audioBitrate, audioBitrate);

            bool? isSecondaryAudio = audioStream == null ? null : item.IsSecondaryAudio(audioStream);
            int? inputAudioBitrate = audioStream == null ? null : audioStream.BitRate;
            int? audioChannels = audioStream == null ? null : audioStream.Channels;
            string audioProfile = audioStream == null ? null : audioStream.Profile;
            int? inputAudioSampleRate = audioStream == null ? null : audioStream.SampleRate;
            int? inputAudioBitDepth = audioStream == null ? null : audioStream.BitDepth;

            var appliedAudioConditions = options.Profile.CodecProfiles
                .Where(i => i.Type == CodecType.VideoAudio &&
                    i.ContainsAnyCodec(audioCodec, container) &&
                    i.ApplyConditions.All(applyCondition => ConditionProcessor.IsVideoAudioConditionSatisfied(applyCondition, audioChannels, inputAudioBitrate, inputAudioSampleRate, inputAudioBitDepth, audioProfile, isSecondaryAudio)));
            isFirstAppliedCodecProfile = true;
            foreach (var i in appliedAudioConditions)
            {
                var transcodingAudioCodecs = ContainerProfile.SplitValue(audioCodec);
                foreach (var transcodingAudioCodec in transcodingAudioCodecs)
                {
                    if (i.ContainsAnyCodec(transcodingAudioCodec, container))
                    {
                        ApplyTranscodingConditions(playlistItem, i.Conditions, transcodingAudioCodec, true, isFirstAppliedCodecProfile);
                        isFirstAppliedCodecProfile = false;
                        break;
                    }
                }
            }

            var maxBitrateSetting = options.GetMaxBitrate(false);
            // Honor max rate
            if (maxBitrateSetting.HasValue)
            {
                var availableBitrateForVideo = maxBitrateSetting.Value;

                if (playlistItem.AudioBitrate.HasValue)
                {
                    availableBitrateForVideo -= playlistItem.AudioBitrate.Value;
                }

                // Make sure the video bitrate is lower than bitrate settings but at least 64k
                // Don't use Math.Clamp as availableBitrateForVideo can be lower then 64k.
                var currentValue = playlistItem.VideoBitrate ?? availableBitrateForVideo;
                playlistItem.VideoBitrate = Math.Max(Math.Min(availableBitrateForVideo, currentValue), 64_000);
            }

            _logger.LogDebug(
                "Transcode Result for Profile: {Profile}, Path: {Path}, PlayMethod: {PlayMethod}, AudioStreamIndex: {AudioStreamIndex}, SubtitleStreamIndex: {SubtitleStreamIndex}, Reasons: {TranscodeReason}",
                options.Profile?.Name ?? "Anonymous Profile",
                item.Path ?? "Unknown path",
                playlistItem?.PlayMethod,
                audioStream?.Index,
                playlistItem?.SubtitleStreamIndex,
                playlistItem?.TranscodeReasons);
        }

        private static int GetDefaultAudioBitrate(string audioCodec, int? audioChannels)
        {
            if (!string.IsNullOrEmpty(audioCodec))
            {
                // Default to a higher bitrate for stream copy
                if (string.Equals(audioCodec, "aac", StringComparison.OrdinalIgnoreCase)
                    || string.Equals(audioCodec, "mp3", StringComparison.OrdinalIgnoreCase)
                    || string.Equals(audioCodec, "ac3", StringComparison.OrdinalIgnoreCase)
                    || string.Equals(audioCodec, "eac3", StringComparison.OrdinalIgnoreCase))
                {
                    if ((audioChannels ?? 0) < 2)
                    {
                        return 128000;
                    }

                    return (audioChannels ?? 0) >= 6 ? 640000 : 384000;
                }

                if (string.Equals(audioCodec, "flac", StringComparison.OrdinalIgnoreCase)
                    || string.Equals(audioCodec, "alac", StringComparison.OrdinalIgnoreCase))
                {
                    if ((audioChannels ?? 0) < 2)
                    {
                        return 768000;
                    }

                    return (audioChannels ?? 0) >= 6 ? 3584000 : 1536000;
                }
            }

            return 192000;
        }

        private static int GetAudioBitrate(long maxTotalBitrate, string[] targetAudioCodecs, MediaStream audioStream, StreamInfo item)
        {
            string targetAudioCodec = targetAudioCodecs.Length == 0 ? null : targetAudioCodecs[0];

            int? targetAudioChannels = item.GetTargetAudioChannels(targetAudioCodec);

            int defaultBitrate;
            int encoderAudioBitrateLimit = int.MaxValue;

            if (audioStream == null)
            {
                defaultBitrate = 192000;
            }
            else
            {
                if (targetAudioChannels.HasValue
                    && audioStream.Channels.HasValue
                    && audioStream.Channels.Value > targetAudioChannels.Value)
                {
                    // Reduce the bitrate if we're downmixing.
                    defaultBitrate = GetDefaultAudioBitrate(targetAudioCodec, targetAudioChannels);
                }
                else if (targetAudioChannels.HasValue
                         && audioStream.Channels.HasValue
                         && audioStream.Channels.Value <= targetAudioChannels.Value
                         && !string.IsNullOrEmpty(audioStream.Codec)
                         && targetAudioCodecs != null
                         && targetAudioCodecs.Length > 0
                         && !Array.Exists(targetAudioCodecs, elem => string.Equals(audioStream.Codec, elem, StringComparison.OrdinalIgnoreCase)))
                {
                    // Shift the bitrate if we're transcoding to a different audio codec.
                    defaultBitrate = GetDefaultAudioBitrate(targetAudioCodec, audioStream.Channels.Value);
                }
                else
                {
                    defaultBitrate = audioStream.BitRate ?? GetDefaultAudioBitrate(targetAudioCodec, targetAudioChannels);
                }

                // Seeing webm encoding failures when source has 1 audio channel and 22k bitrate.
                // Any attempts to transcode over 64k will fail
                if (audioStream.Channels == 1
                    && (audioStream.BitRate ?? 0) < 64000)
                {
                    encoderAudioBitrateLimit = 64000;
                }
            }

            if (maxTotalBitrate > 0)
            {
                defaultBitrate = Math.Min(GetMaxAudioBitrateForTotalBitrate(maxTotalBitrate), defaultBitrate);
            }

            return Math.Min(defaultBitrate, encoderAudioBitrateLimit);
        }

        private static int GetMaxAudioBitrateForTotalBitrate(long totalBitrate)
        {
            if (totalBitrate <= 640000)
            {
                return 128000;
            }
            else if (totalBitrate <= 2000000)
            {
                return 384000;
            }
            else if (totalBitrate <= 3000000)
            {
                return 448000;
            }
            else if (totalBitrate <= 4000000)
            {
                return 640000;
            }
            else if (totalBitrate <= 5000000)
            {
                return 768000;
            }
            else if (totalBitrate <= 10000000)
            {
                return 1536000;
            }
            else if (totalBitrate <= 15000000)
            {
                return 2304000;
            }
            else if (totalBitrate <= 20000000)
            {
                return 3584000;
            }

            return 7168000;
        }

        private (DirectPlayProfile Profile, PlayMethod? PlayMethod, int? AudioStreamIndex, TranscodeReason TranscodeReasons) GetVideoDirectPlayProfile(
            VideoOptions options,
            MediaSourceInfo mediaSource,
            MediaStream videoStream,
            MediaStream audioStream,
            IEnumerable<MediaStream> candidateAudioStreams,
            MediaStream subtitleStream,
            bool isEligibleForDirectPlay,
            bool isEligibleForDirectStream)
        {
            if (options.ForceDirectPlay)
            {
                return (null, PlayMethod.DirectPlay, audioStream?.Index, 0);
            }

            if (options.ForceDirectStream)
            {
                return (null, PlayMethod.DirectStream, audioStream?.Index, 0);
            }

            DeviceProfile profile = options.Profile;
            string container = mediaSource.Container;

            // Video
            int? width = videoStream?.Width;
            int? height = videoStream?.Height;
            int? bitDepth = videoStream?.BitDepth;
            int? videoBitrate = videoStream?.BitRate;
            double? videoLevel = videoStream?.Level;
            string videoProfile = videoStream?.Profile;
            float videoFramerate = videoStream == null ? 0 : videoStream.AverageFrameRate ?? videoStream.AverageFrameRate ?? 0;
            bool? isAnamorphic = videoStream?.IsAnamorphic;
            bool? isInterlaced = videoStream?.IsInterlaced;
            string videoCodecTag = videoStream?.CodecTag;
            bool? isAvc = videoStream?.IsAVC;
            // Audio
            var defaultLanguage = audioStream?.Language ?? string.Empty;
            var defaultMarked = audioStream?.IsDefault ?? false;

            TransportStreamTimestamp? timestamp = videoStream == null ? TransportStreamTimestamp.None : mediaSource.Timestamp;
            int? packetLength = videoStream?.PacketLength;
            int? refFrames = videoStream?.RefFrames;

            int? numAudioStreams = mediaSource.GetStreamCount(MediaStreamType.Audio);
            int? numVideoStreams = mediaSource.GetStreamCount(MediaStreamType.Video);

            var checkVideoConditions = (ProfileCondition[] conditions) =>
                conditions.Where(applyCondition => !ConditionProcessor.IsVideoConditionSatisfied(applyCondition, width, height, bitDepth, videoBitrate, videoProfile, videoLevel, videoFramerate, packetLength, timestamp, isAnamorphic, isInterlaced, refFrames, numVideoStreams, numAudioStreams, videoCodecTag, isAvc));

            // Check container conditions
            var containerProfileReasons = AggregateFailureConditions(
                mediaSource,
                profile,
                "VideoCodecProfile",
                profile.ContainerProfiles
                    .Where(containerProfile => containerProfile.Type == DlnaProfileType.Video && containerProfile.ContainsContainer(container))
                    .SelectMany(containerProfile => checkVideoConditions(containerProfile.Conditions)));

            // Check video conditions
            var videoCodecProfileReasons = AggregateFailureConditions(
                mediaSource,
                profile,
                "VideoCodecProfile",
                profile.CodecProfiles
                    .Where(codecProfile => codecProfile.Type == CodecType.Video && codecProfile.ContainsAnyCodec(videoStream?.Codec, container) &&
                        !checkVideoConditions(codecProfile.ApplyConditions).Any())
                    .SelectMany(codecProfile => checkVideoConditions(codecProfile.Conditions)));

            // Check audiocandidates profile conditions
            var audioStreamMatches = candidateAudioStreams.ToDictionary(s => s, audioStream => CheckVideoAudioStreamDirectPlay(options, mediaSource, container, audioStream, defaultLanguage, defaultMarked));

            TranscodeReason subtitleProfileReasons = 0;
            if (subtitleStream != null)
            {
                var subtitleProfile = GetSubtitleProfile(mediaSource, subtitleStream, options.Profile.SubtitleProfiles, PlayMethod.DirectPlay, _transcoderSupport, container, null);

                if (subtitleProfile.Method != SubtitleDeliveryMethod.Drop
                    && subtitleProfile.Method != SubtitleDeliveryMethod.External
                    && subtitleProfile.Method != SubtitleDeliveryMethod.Embed)
                {
                    _logger.LogDebug("Not eligible for {0} due to unsupported subtitles", PlayMethod.DirectPlay);
                    subtitleProfileReasons |= TranscodeReason.SubtitleCodecNotSupported;
                }
            }

            var rankings = new[] { VideoReasons, AudioReasons, ContainerReasons };
            var rank = (ref TranscodeReason a) =>
                {
                    var index = 1;
                    foreach (var flag in rankings)
                    {
                        var reason = a & flag;
                        if (reason != 0)
                        {
                            a = reason;
                            return index;
                        }

                        index++;
                    }

                    return index;
                };

            // Check DirectPlay profiles to see if it can be direct played
            var analyzedProfiles = profile.DirectPlayProfiles
                .Where(directPlayProfile => directPlayProfile.Type == DlnaProfileType.Video)
                .Select((directPlayProfile, order) =>
                {
                    TranscodeReason directPlayProfileReasons = 0;
                    TranscodeReason audioCodecProfileReasons = 0;

                    // Check container type
                    if (!directPlayProfile.SupportsContainer(container))
                    {
                        directPlayProfileReasons |= TranscodeReason.ContainerNotSupported;
                    }

                    // Check video codec
                    string videoCodec = videoStream?.Codec;
                    if (!directPlayProfile.SupportsVideoCodec(videoCodec))
                    {
                        directPlayProfileReasons |= TranscodeReason.VideoCodecNotSupported;
                    }

                    // Check audio codec
                    var selectedAudioStream = candidateAudioStreams.FirstOrDefault(audioStream => directPlayProfile.SupportsAudioCodec(audioStream.Codec));
                    if (selectedAudioStream == null)
                    {
                        directPlayProfileReasons |= TranscodeReason.AudioCodecNotSupported;
                    }
                    else
                    {
                        audioCodecProfileReasons = audioStreamMatches.GetValueOrDefault(selectedAudioStream);
                    }

                    var failureReasons = directPlayProfileReasons | containerProfileReasons | subtitleProfileReasons;

                    if ((failureReasons & TranscodeReason.VideoCodecNotSupported) == 0)
                    {
                        failureReasons |= videoCodecProfileReasons;
                    }

                    if ((failureReasons & TranscodeReason.AudioCodecNotSupported) == 0)
                    {
                        failureReasons |= audioCodecProfileReasons;
                    }

                    var directStreamFailureReasons = failureReasons & (~DirectStreamReasons);

                    PlayMethod? playMethod = null;
                    if (failureReasons == 0 && isEligibleForDirectPlay && mediaSource.SupportsDirectPlay)
                    {
                        playMethod = PlayMethod.DirectPlay;
                    }
                    else if (directStreamFailureReasons == 0 && isEligibleForDirectStream && mediaSource.SupportsDirectStream && directPlayProfile != null)
                    {
                        playMethod = PlayMethod.DirectStream;
                    }

                    var ranked = rank(ref failureReasons);
                    return (Result: (Profile: directPlayProfile, PlayMethod: playMethod, AudioStreamIndex: selectedAudioStream?.Index, TranscodeReason: failureReasons), Order: order, Rank: ranked);
                })
                .OrderByDescending(analysis => analysis.Result.PlayMethod)
                .ThenByDescending(analysis => analysis.Rank)
                .ThenBy(analysis => analysis.Order)
                .ToArray()
                .ToLookup(analysis => analysis.Result.PlayMethod != null);

            var profileMatch = analyzedProfiles[true]
                .Select(analysis => analysis.Result)
                .FirstOrDefault();
            if (profileMatch.Profile != null)
            {
                return profileMatch;
            }

            var failureReasons = analyzedProfiles[false].Select(analysis => analysis.Result).FirstOrDefault().TranscodeReason;
            if (failureReasons == 0)
            {
                failureReasons = TranscodeReason.DirectPlayError;
            }

            return (Profile: null, PlayMethod: null, AudioStreamIndex: null, TranscodeReasons: failureReasons);
        }

        private TranscodeReason CheckVideoAudioStreamDirectPlay(VideoOptions options, MediaSourceInfo mediaSource, string container, MediaStream audioStream, string language, bool isDefault)
        {
            var profile = options.Profile;
            var audioFailureConditions = GetProfileConditionsForVideoAudio(profile.CodecProfiles, container, audioStream.Codec, audioStream.Channels, audioStream.BitRate, audioStream.SampleRate, audioStream.BitDepth, audioStream.Profile, !audioStream.IsDefault);

            var audioStreamFailureReasons = AggregateFailureConditions(mediaSource, profile, "VideoAudioCodecProfile", audioFailureConditions);
            if (audioStream?.IsExternal == true)
            {
                audioStreamFailureReasons |= TranscodeReason.AudioIsExternal;
            }

            return audioStreamFailureReasons;
        }

        private TranscodeReason AggregateFailureConditions(MediaSourceInfo mediaSource, DeviceProfile profile, string type, IEnumerable<ProfileCondition> conditions)
        {
            return conditions.Aggregate<ProfileCondition, TranscodeReason>(0, (reasons, i) =>
            {
                LogConditionFailure(profile, type, i, mediaSource);
                var transcodeReasons = GetTranscodeReasonForFailedCondition(i);
                return reasons | transcodeReasons;
            });
        }

        private void LogConditionFailure(DeviceProfile profile, string type, ProfileCondition condition, MediaSourceInfo mediaSource)
        {
            _logger.LogDebug(
                "Profile: {0}, DirectPlay=false. Reason={1}.{2} Condition: {3}. ConditionValue: {4}. IsRequired: {5}. Path: {6}",
                type,
                profile.Name ?? "Unknown Profile",
                condition.Property,
                condition.Condition,
                condition.Value ?? string.Empty,
                condition.IsRequired,
                mediaSource.Path ?? "Unknown path");
        }

        private TranscodeReason IsBitrateEligibleForDirectPlayback(
            MediaSourceInfo item,
            long maxBitrate,
            VideoOptions options,
            PlayMethod playMethod)
        {
            bool result = IsItemBitrateEligibleForDirectPlayback(item, maxBitrate, playMethod);
            if (!result)
            {
                return TranscodeReason.ContainerBitrateExceedsLimit;
            }
            else
            {
                return 0;
            }
        }

        public static SubtitleProfile GetSubtitleProfile(
            MediaSourceInfo mediaSource,
            MediaStream subtitleStream,
            SubtitleProfile[] subtitleProfiles,
            PlayMethod playMethod,
            ITranscoderSupport transcoderSupport,
            string outputContainer,
            string transcodingSubProtocol)
        {
            if (!subtitleStream.IsExternal && (playMethod != PlayMethod.Transcode || !string.Equals(transcodingSubProtocol, "hls", StringComparison.OrdinalIgnoreCase)))
            {
                // Look for supported embedded subs of the same format
                foreach (var profile in subtitleProfiles)
                {
                    if (!profile.SupportsLanguage(subtitleStream.Language))
                    {
                        continue;
                    }

                    if (profile.Method != SubtitleDeliveryMethod.Embed)
                    {
                        continue;
                    }

                    if (!ContainerProfile.ContainsContainer(profile.Container, outputContainer))
                    {
                        continue;
                    }

                    if (playMethod == PlayMethod.Transcode && !IsSubtitleEmbedSupported(outputContainer))
                    {
                        continue;
                    }

                    if (subtitleStream.IsTextSubtitleStream == MediaStream.IsTextFormat(profile.Format) && string.Equals(profile.Format, subtitleStream.Codec, StringComparison.OrdinalIgnoreCase))
                    {
                        return profile;
                    }
                }

                // Look for supported embedded subs of a convertible format
                foreach (var profile in subtitleProfiles)
                {
                    if (!profile.SupportsLanguage(subtitleStream.Language))
                    {
                        continue;
                    }

                    if (profile.Method != SubtitleDeliveryMethod.Embed)
                    {
                        continue;
                    }

                    if (!ContainerProfile.ContainsContainer(profile.Container, outputContainer))
                    {
                        continue;
                    }

                    if (playMethod == PlayMethod.Transcode && !IsSubtitleEmbedSupported(outputContainer))
                    {
                        continue;
                    }

                    if (subtitleStream.IsTextSubtitleStream && subtitleStream.SupportsSubtitleConversionTo(profile.Format))
                    {
                        return profile;
                    }
                }
            }

            // Look for an external or hls profile that matches the stream type (text/graphical) and doesn't require conversion
            return GetExternalSubtitleProfile(mediaSource, subtitleStream, subtitleProfiles, playMethod, transcoderSupport, false) ??
                GetExternalSubtitleProfile(mediaSource, subtitleStream, subtitleProfiles, playMethod, transcoderSupport, true) ??
                new SubtitleProfile
                {
                    Method = SubtitleDeliveryMethod.Encode,
                    Format = subtitleStream.Codec
                };
        }

        private static bool IsSubtitleEmbedSupported(string transcodingContainer)
        {
            if (!string.IsNullOrEmpty(transcodingContainer))
            {
                string[] normalizedContainers = ContainerProfile.SplitValue(transcodingContainer);

                if (ContainerProfile.ContainsContainer(normalizedContainers, "ts")
                    || ContainerProfile.ContainsContainer(normalizedContainers, "mpegts")
                    || ContainerProfile.ContainsContainer(normalizedContainers, "mp4"))
                {
                    return false;
                }
                else if (ContainerProfile.ContainsContainer(normalizedContainers, "mkv")
                    || ContainerProfile.ContainsContainer(normalizedContainers, "matroska"))
                {
                    return true;
                }
            }

            return false;
        }

        private static SubtitleProfile GetExternalSubtitleProfile(MediaSourceInfo mediaSource, MediaStream subtitleStream, SubtitleProfile[] subtitleProfiles, PlayMethod playMethod, ITranscoderSupport transcoderSupport, bool allowConversion)
        {
            foreach (var profile in subtitleProfiles)
            {
                if (profile.Method != SubtitleDeliveryMethod.External && profile.Method != SubtitleDeliveryMethod.Hls)
                {
                    continue;
                }

                if (profile.Method == SubtitleDeliveryMethod.Hls && playMethod != PlayMethod.Transcode)
                {
                    continue;
                }

                if (!profile.SupportsLanguage(subtitleStream.Language))
                {
                    continue;
                }

                if (!subtitleStream.IsExternal && !transcoderSupport.CanExtractSubtitles(subtitleStream.Codec))
                {
                    continue;
                }

                if ((profile.Method == SubtitleDeliveryMethod.External && subtitleStream.IsTextSubtitleStream == MediaStream.IsTextFormat(profile.Format)) ||
                    (profile.Method == SubtitleDeliveryMethod.Hls && subtitleStream.IsTextSubtitleStream))
                {
                    bool requiresConversion = !string.Equals(subtitleStream.Codec, profile.Format, StringComparison.OrdinalIgnoreCase);

                    if (!requiresConversion)
                    {
                        return profile;
                    }

                    if (!allowConversion)
                    {
                        continue;
                    }

                    // TODO: Build this into subtitleStream.SupportsExternalStream
                    if (mediaSource.IsInfiniteStream)
                    {
                        continue;
                    }

                    if (subtitleStream.IsTextSubtitleStream && subtitleStream.SupportsExternalStream && subtitleStream.SupportsSubtitleConversionTo(profile.Format))
                    {
                        return profile;
                    }
                }
            }

            return null;
        }

        private bool IsItemBitrateEligibleForDirectPlayback(MediaSourceInfo item, long maxBitrate, PlayMethod playMethod)
        {
            // Don't restrict by bitrate if coming from an external domain
            if (item.IsRemote)
            {
                return true;
            }

            long requestedMaxBitrate = maxBitrate > 0 ? maxBitrate : 1000000;

            // If we don't know the bitrate, then force a transcode if requested max bitrate is under 40 mbps
            int itemBitrate = item.Bitrate ?? 40000000;

            if (itemBitrate > requestedMaxBitrate)
            {
                _logger.LogDebug(
                    "Bitrate exceeds {PlayBackMethod} limit: media bitrate: {MediaBitrate}, max bitrate: {MaxBitrate}",
                    playMethod,
                    itemBitrate,
                    requestedMaxBitrate);
                return false;
            }

            return true;
        }

        private static void ValidateInput(VideoOptions options)
        {
            ValidateAudioInput(options);

            if (options.AudioStreamIndex.HasValue && string.IsNullOrEmpty(options.MediaSourceId))
            {
                throw new ArgumentException("MediaSourceId is required when a specific audio stream is requested");
            }

            if (options.SubtitleStreamIndex.HasValue && string.IsNullOrEmpty(options.MediaSourceId))
            {
                throw new ArgumentException("MediaSourceId is required when a specific subtitle stream is requested");
            }
        }

        private static void ValidateAudioInput(AudioOptions options)
        {
            if (options.ItemId.Equals(default))
            {
                throw new ArgumentException("ItemId is required");
            }

            if (string.IsNullOrEmpty(options.DeviceId))
            {
                throw new ArgumentException("DeviceId is required");
            }

            if (options.Profile == null)
            {
                throw new ArgumentException("Profile is required");
            }

            if (options.MediaSources == null)
            {
                throw new ArgumentException("MediaSources is required");
            }
        }

        private static IEnumerable<ProfileCondition> GetProfileConditionsForVideoAudio(
            IEnumerable<CodecProfile> codecProfiles,
            string container,
            string codec,
            int? audioChannels,
            int? audioBitrate,
            int? audioSampleRate,
            int? audioBitDepth,
            string audioProfile,
            bool? isSecondaryAudio)
        {
            return codecProfiles
                .Where(profile => profile.Type == CodecType.VideoAudio && profile.ContainsAnyCodec(codec, container) &&
                    profile.ApplyConditions.All(applyCondition => ConditionProcessor.IsVideoAudioConditionSatisfied(applyCondition, audioChannels, audioBitrate, audioSampleRate, audioBitDepth, audioProfile, isSecondaryAudio)))
                .SelectMany(profile => profile.Conditions)
                .Where(condition => !ConditionProcessor.IsVideoAudioConditionSatisfied(condition, audioChannels, audioBitrate, audioSampleRate, audioBitDepth, audioProfile, isSecondaryAudio));
        }

        private static IEnumerable<ProfileCondition> GetProfileConditionsForAudio(
            IEnumerable<CodecProfile> codecProfiles,
            string container,
            string codec,
            int? audioChannels,
            int? audioBitrate,
            int? audioSampleRate,
            int? audioBitDepth,
            bool checkConditions)
        {
            var conditions = codecProfiles
                .Where(profile => profile.Type == CodecType.Audio && profile.ContainsAnyCodec(codec, container) &&
                    profile.ApplyConditions.All(applyCondition => ConditionProcessor.IsAudioConditionSatisfied(applyCondition, audioChannels, audioBitrate, audioSampleRate, audioBitDepth)))
                .SelectMany(profile => profile.Conditions);

            if (!checkConditions)
            {
                return conditions;
            }

            return conditions.Where(condition => !ConditionProcessor.IsAudioConditionSatisfied(condition, audioChannels, audioBitrate, audioSampleRate, audioBitDepth));
        }

        private void ApplyTranscodingConditions(StreamInfo item, IEnumerable<ProfileCondition> conditions, string qualifier, bool enableQualifiedConditions, bool enableNonQualifiedConditions)
        {
            foreach (ProfileCondition condition in conditions)
            {
                string value = condition.Value;

                if (string.IsNullOrEmpty(value))
                {
                    continue;
                }

                // No way to express this
                if (condition.Condition == ProfileConditionType.GreaterThanEqual)
                {
                    continue;
                }

                switch (condition.Property)
                {
                    case ProfileConditionValue.AudioBitrate:
                        {
                            if (!enableNonQualifiedConditions)
                            {
                                continue;
                            }

                            if (int.TryParse(value, NumberStyles.Any, CultureInfo.InvariantCulture, out var num))
                            {
                                if (condition.Condition == ProfileConditionType.Equals)
                                {
                                    item.AudioBitrate = num;
                                }
                                else if (condition.Condition == ProfileConditionType.LessThanEqual)
                                {
                                    item.AudioBitrate = Math.Min(num, item.AudioBitrate ?? num);
                                }
                                else if (condition.Condition == ProfileConditionType.GreaterThanEqual)
                                {
                                    item.AudioBitrate = Math.Max(num, item.AudioBitrate ?? num);
                                }
                            }

                            break;
                        }

                    case ProfileConditionValue.AudioSampleRate:
                        {
                            if (!enableNonQualifiedConditions)
                            {
                                continue;
                            }

                            if (int.TryParse(value, NumberStyles.Any, CultureInfo.InvariantCulture, out var num))
                            {
                                if (condition.Condition == ProfileConditionType.Equals)
                                {
                                    item.AudioSampleRate = num;
                                }
                                else if (condition.Condition == ProfileConditionType.LessThanEqual)
                                {
                                    item.AudioSampleRate = Math.Min(num, item.AudioSampleRate ?? num);
                                }
                                else if (condition.Condition == ProfileConditionType.GreaterThanEqual)
                                {
                                    item.AudioSampleRate = Math.Max(num, item.AudioSampleRate ?? num);
                                }
                            }

                            break;
                        }

                    case ProfileConditionValue.AudioChannels:
                        {
                            if (string.IsNullOrEmpty(qualifier))
                            {
                                if (!enableNonQualifiedConditions)
                                {
                                    continue;
                                }
                            }
                            else
                            {
                                if (!enableQualifiedConditions)
                                {
                                    continue;
                                }
                            }

                            if (int.TryParse(value, NumberStyles.Any, CultureInfo.InvariantCulture, out var num))
                            {
                                if (condition.Condition == ProfileConditionType.Equals)
                                {
                                    item.SetOption(qualifier, "audiochannels", num.ToString(CultureInfo.InvariantCulture));
                                }
                                else if (condition.Condition == ProfileConditionType.LessThanEqual)
                                {
                                    item.SetOption(qualifier, "audiochannels", Math.Min(num, item.GetTargetAudioChannels(qualifier) ?? num).ToString(CultureInfo.InvariantCulture));
                                }
                                else if (condition.Condition == ProfileConditionType.GreaterThanEqual)
                                {
                                    item.SetOption(qualifier, "audiochannels", Math.Max(num, item.GetTargetAudioChannels(qualifier) ?? num).ToString(CultureInfo.InvariantCulture));
                                }
                            }

                            break;
                        }

                    case ProfileConditionValue.IsAvc:
                        {
                            if (!enableNonQualifiedConditions)
                            {
                                continue;
                            }

                            if (bool.TryParse(value, out var isAvc))
                            {
                                if (isAvc && condition.Condition == ProfileConditionType.Equals)
                                {
                                    item.RequireAvc = true;
                                }
                                else if (!isAvc && condition.Condition == ProfileConditionType.NotEquals)
                                {
                                    item.RequireAvc = true;
                                }
                            }

                            break;
                        }

                    case ProfileConditionValue.IsAnamorphic:
                        {
                            if (!enableNonQualifiedConditions)
                            {
                                continue;
                            }

                            if (bool.TryParse(value, out var isAnamorphic))
                            {
                                if (isAnamorphic && condition.Condition == ProfileConditionType.Equals)
                                {
                                    item.RequireNonAnamorphic = true;
                                }
                                else if (!isAnamorphic && condition.Condition == ProfileConditionType.NotEquals)
                                {
                                    item.RequireNonAnamorphic = true;
                                }
                            }

                            break;
                        }

                    case ProfileConditionValue.IsInterlaced:
                        {
                            if (string.IsNullOrEmpty(qualifier))
                            {
                                if (!enableNonQualifiedConditions)
                                {
                                    continue;
                                }
                            }
                            else
                            {
                                if (!enableQualifiedConditions)
                                {
                                    continue;
                                }
                            }

                            if (bool.TryParse(value, out var isInterlaced))
                            {
                                if (!isInterlaced && condition.Condition == ProfileConditionType.Equals)
                                {
                                    item.SetOption(qualifier, "deinterlace", "true");
                                }
                                else if (isInterlaced && condition.Condition == ProfileConditionType.NotEquals)
                                {
                                    item.SetOption(qualifier, "deinterlace", "true");
                                }
                            }

                            break;
                        }

                    case ProfileConditionValue.AudioProfile:
                    case ProfileConditionValue.Has64BitOffsets:
                    case ProfileConditionValue.PacketLength:
                    case ProfileConditionValue.NumAudioStreams:
                    case ProfileConditionValue.NumVideoStreams:
                    case ProfileConditionValue.IsSecondaryAudio:
                    case ProfileConditionValue.VideoTimestamp:
                        {
                            // Not supported yet
                            break;
                        }

                    case ProfileConditionValue.RefFrames:
                        {
                            if (string.IsNullOrEmpty(qualifier))
                            {
                                if (!enableNonQualifiedConditions)
                                {
                                    continue;
                                }
                            }
                            else
                            {
                                if (!enableQualifiedConditions)
                                {
                                    continue;
                                }
                            }

                            if (int.TryParse(value, NumberStyles.Any, CultureInfo.InvariantCulture, out var num))
                            {
                                if (condition.Condition == ProfileConditionType.Equals)
                                {
                                    item.SetOption(qualifier, "maxrefframes", num.ToString(CultureInfo.InvariantCulture));
                                }
                                else if (condition.Condition == ProfileConditionType.LessThanEqual)
                                {
                                    item.SetOption(qualifier, "maxrefframes", Math.Min(num, item.GetTargetRefFrames(qualifier) ?? num).ToString(CultureInfo.InvariantCulture));
                                }
                                else if (condition.Condition == ProfileConditionType.GreaterThanEqual)
                                {
                                    item.SetOption(qualifier, "maxrefframes", Math.Max(num, item.GetTargetRefFrames(qualifier) ?? num).ToString(CultureInfo.InvariantCulture));
                                }
                            }

                            break;
                        }

                    case ProfileConditionValue.VideoBitDepth:
                        {
                            if (string.IsNullOrEmpty(qualifier))
                            {
                                if (!enableNonQualifiedConditions)
                                {
                                    continue;
                                }
                            }
                            else
                            {
                                if (!enableQualifiedConditions)
                                {
                                    continue;
                                }
                            }

                            if (int.TryParse(value, NumberStyles.Any, CultureInfo.InvariantCulture, out var num))
                            {
                                if (condition.Condition == ProfileConditionType.Equals)
                                {
                                    item.SetOption(qualifier, "videobitdepth", num.ToString(CultureInfo.InvariantCulture));
                                }
                                else if (condition.Condition == ProfileConditionType.LessThanEqual)
                                {
                                    item.SetOption(qualifier, "videobitdepth", Math.Min(num, item.GetTargetVideoBitDepth(qualifier) ?? num).ToString(CultureInfo.InvariantCulture));
                                }
                                else if (condition.Condition == ProfileConditionType.GreaterThanEqual)
                                {
                                    item.SetOption(qualifier, "videobitdepth", Math.Max(num, item.GetTargetVideoBitDepth(qualifier) ?? num).ToString(CultureInfo.InvariantCulture));
                                }
                            }

                            break;
                        }

                    case ProfileConditionValue.VideoProfile:
                        {
                            if (string.IsNullOrEmpty(qualifier))
                            {
                                continue;
                            }

                            // change from split by | to comma
                            // strip spaces to avoid having to encode
                            var values = value
                                .Split('|', StringSplitOptions.RemoveEmptyEntries);

                            if (condition.Condition == ProfileConditionType.Equals)
                            {
                                item.SetOption(qualifier, "profile", string.Join(',', values));
                            }
                            else if (condition.Condition == ProfileConditionType.EqualsAny)
                            {
                                var currentValue = item.GetOption(qualifier, "profile");
                                if (!string.IsNullOrEmpty(currentValue) && values.Any(value => value == currentValue))
                                {
                                    item.SetOption(qualifier, "profile", currentValue);
                                }
                                else
                                {
                                    item.SetOption(qualifier, "profile", string.Join(',', values));
                                }
                            }

                            break;
                        }

                    case ProfileConditionValue.Height:
                        {
                            if (!enableNonQualifiedConditions)
                            {
                                continue;
                            }

                            if (int.TryParse(value, NumberStyles.Any, CultureInfo.InvariantCulture, out var num))
                            {
                                if (condition.Condition == ProfileConditionType.Equals)
                                {
                                    item.MaxHeight = num;
                                }
                                else if (condition.Condition == ProfileConditionType.LessThanEqual)
                                {
                                    item.MaxHeight = Math.Min(num, item.MaxHeight ?? num);
                                }
                                else if (condition.Condition == ProfileConditionType.GreaterThanEqual)
                                {
                                    item.MaxHeight = Math.Max(num, item.MaxHeight ?? num);
                                }
                            }

                            break;
                        }

                    case ProfileConditionValue.VideoBitrate:
                        {
                            if (!enableNonQualifiedConditions)
                            {
                                continue;
                            }

                            if (int.TryParse(value, NumberStyles.Any, CultureInfo.InvariantCulture, out var num))
                            {
                                if (condition.Condition == ProfileConditionType.Equals)
                                {
                                    item.VideoBitrate = num;
                                }
                                else if (condition.Condition == ProfileConditionType.LessThanEqual)
                                {
                                    item.VideoBitrate = Math.Min(num, item.VideoBitrate ?? num);
                                }
                                else if (condition.Condition == ProfileConditionType.GreaterThanEqual)
                                {
                                    item.VideoBitrate = Math.Max(num, item.VideoBitrate ?? num);
                                }
                            }

                            break;
                        }

                    case ProfileConditionValue.VideoFramerate:
                        {
                            if (!enableNonQualifiedConditions)
                            {
                                continue;
                            }

                            if (float.TryParse(value, NumberStyles.Any, CultureInfo.InvariantCulture, out var num))
                            {
                                if (condition.Condition == ProfileConditionType.Equals)
                                {
                                    item.MaxFramerate = num;
                                }
                                else if (condition.Condition == ProfileConditionType.LessThanEqual)
                                {
                                    item.MaxFramerate = Math.Min(num, item.MaxFramerate ?? num);
                                }
                                else if (condition.Condition == ProfileConditionType.GreaterThanEqual)
                                {
                                    item.MaxFramerate = Math.Max(num, item.MaxFramerate ?? num);
                                }
                            }

                            break;
                        }

                    case ProfileConditionValue.VideoLevel:
                        {
                            if (string.IsNullOrEmpty(qualifier))
                            {
                                continue;
                            }

                            if (int.TryParse(value, NumberStyles.Any, CultureInfo.InvariantCulture, out var num))
                            {
                                if (condition.Condition == ProfileConditionType.Equals)
                                {
                                    item.SetOption(qualifier, "level", num.ToString(CultureInfo.InvariantCulture));
                                }
                                else if (condition.Condition == ProfileConditionType.LessThanEqual)
                                {
                                    item.SetOption(qualifier, "level", Math.Min(num, item.GetTargetVideoLevel(qualifier) ?? num).ToString(CultureInfo.InvariantCulture));
                                }
                                else if (condition.Condition == ProfileConditionType.GreaterThanEqual)
                                {
                                    item.SetOption(qualifier, "level", Math.Max(num, item.GetTargetVideoLevel(qualifier) ?? num).ToString(CultureInfo.InvariantCulture));
                                }
                            }

                            break;
                        }

                    case ProfileConditionValue.Width:
                        {
                            if (!enableNonQualifiedConditions)
                            {
                                continue;
                            }

                            if (int.TryParse(value, NumberStyles.Any, CultureInfo.InvariantCulture, out var num))
                            {
                                if (condition.Condition == ProfileConditionType.Equals)
                                {
                                    item.MaxWidth = num;
                                }
                                else if (condition.Condition == ProfileConditionType.LessThanEqual)
                                {
                                    item.MaxWidth = Math.Min(num, item.MaxWidth ?? num);
                                }
                                else if (condition.Condition == ProfileConditionType.GreaterThanEqual)
                                {
                                    item.MaxWidth = Math.Max(num, item.MaxWidth ?? num);
                                }
                            }

                            break;
                        }

                    default:
                        break;
                }
            }
        }

        private static bool IsAudioDirectPlaySupported(DirectPlayProfile profile, MediaSourceInfo item, MediaStream audioStream)
        {
            // Check container type
            if (!profile.SupportsContainer(item.Container))
            {
                return false;
            }

            // Check audio codec
            string audioCodec = audioStream?.Codec;
            if (!profile.SupportsAudioCodec(audioCodec))
            {
                return false;
            }

            return true;
        }
    }
}<|MERGE_RESOLUTION|>--- conflicted
+++ resolved
@@ -768,10 +768,7 @@
 
         private void BuildStreamVideoItem(StreamInfo playlistItem, VideoOptions options, MediaSourceInfo item, MediaStream videoStream, MediaStream audioStream, IEnumerable<MediaStream> candidateAudioStreams, string container, string videoCodec, string audioCodec)
         {
-<<<<<<< HEAD
-=======
             // Prefer matching video codecs
->>>>>>> 3ea67374
             var videoCodecs = ContainerProfile.SplitValue(videoCodec);
             var directVideoCodec = ContainerProfile.ContainsContainer(videoCodecs, videoStream?.Codec) ? videoStream?.Codec : null;
             if (directVideoCodec != null)
