--- conflicted
+++ resolved
@@ -81,11 +81,7 @@
         private IDbCommand _updateInheritedRatingCommand;
         private IDbCommand _updateInheritedTagsCommand;
 
-<<<<<<< HEAD
-        private const int LatestSchemaVersion = 64;
-=======
         private const int LatestSchemaVersion = 65;
->>>>>>> 86919e84
 
         /// <summary>
         /// Initializes a new instance of the <see cref="SqliteItemRepository"/> class.
